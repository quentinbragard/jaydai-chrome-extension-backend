--- conflicted
+++ resolved
@@ -1,8 +1,5 @@
-<<<<<<< HEAD
 # routes/auth/sign_up.py - Standard email sign up
-=======
-# routes/auth/sign_up.py - Updated
->>>>>>> 97f9fbe7
+
 from fastapi import HTTPException
 from . import router
 from .schemas import SignUpData
@@ -16,17 +13,11 @@
 
 @router.post("/sign_up")
 async def sign_up(sign_up_data: SignUpData):
-<<<<<<< HEAD
     from . import supabase  # ensure patched supabase is used during tests
     """Sign up a new user with automatic confirmation and session creation."""
     try:
         # Step 1: Sign the user up via Supabase Auth
         user_response = supabase.auth.sign_up({
-=======
-    """Sign up a new user with automatic starter pack assignment."""
-    try:
-        response = supabase.auth.sign_up({
->>>>>>> 97f9fbe7
             "email": sign_up_data.email,
             "password": sign_up_data.password,
             "options": {"data": {"name": sign_up_data.name}},
@@ -44,7 +35,6 @@
                 "additional_email": None,
                 "phone_number": None,
                 "additional_organization": None
-<<<<<<< HEAD
             }
             
             metadata_response = supabase.table("users_metadata").insert(metadata_insert_data).execute()
@@ -94,15 +84,6 @@
             logger.error(f"Error creating session: {str(session_error)}")
             # Return without session if sign-in fails
             session_data = None
-=======
-            }).execute()
-            
-            metadata = metadata_response.data[0] if metadata_response.data else None
-            user_with_metadata = {**response.user.__dict__, "metadata": metadata}
-            
-            # Create welcome notification
-            await NotificationService.create_welcome_notification(response.user.id, sign_up_data.name)
->>>>>>> 97f9fbe7
         
         return {
             "success": True,
